--- conflicted
+++ resolved
@@ -20,11 +20,7 @@
 from pyshimmer.bluetooth.bt_const import *
 from pyshimmer.bluetooth.bt_serial import BluetoothSerial
 from pyshimmer.device import dr2sr, EChannelType, ChannelDataType, sec2ticks, ticks2sec, ExGRegister, \
-<<<<<<< HEAD
-    get_firmware_type, sr2dr
-=======
-    get_firmware_type, ESensorGroup, serialize_sensorlist
->>>>>>> 83444871
+    get_firmware_type, sr2dr, ESensorGroup, serialize_sensorlist
 from pyshimmer.util import bit_is_set, resp_code_to_bytes, calibrate_u12_adc_value, battery_voltage_to_percent
 
 
@@ -197,7 +193,6 @@
         return sr
 
 
-<<<<<<< HEAD
 class SetSamplingRateCommand(ShimmerCommand):
 
     def __init__(self, sr: float):
@@ -208,8 +203,6 @@
         ser.write_command(SET_SAMPLING_RATE_COMMAND, "<H", dr)
 
 
-=======
->>>>>>> 83444871
 class GetBatteryCommand(ResponseCommand):
     """Retrieve the battery state
 
